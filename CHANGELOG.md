# 变更日志
## [2.7.22] - 2025-04-25

### 新功能
- feat:消息删除功能与清空记忆功能

### 其他变更
- chore: update version to 2.7.22 [skip ci]
- refactor:重构了标签同步策略
- docs: update changelog for v2.7.21 [skip ci]
<<<<<<< HEAD
- chore: update version to 2.7.21 [skip ci]
- docs: update changelog for v2.7.20 [skip ci]
- docs: update changelog for v2.7.20 [skip ci]
- chore: update version to 2.7.20 [skip ci]
=======
>>>>>>> c612d84d

## [2.7.21] - 2025-04-24

## [2.7.20] - 2025-04-24


## [2.7.19] - 2025-04-24
<|MERGE_RESOLUTION|>--- conflicted
+++ resolved
@@ -8,13 +8,6 @@
 - chore: update version to 2.7.22 [skip ci]
 - refactor:重构了标签同步策略
 - docs: update changelog for v2.7.21 [skip ci]
-<<<<<<< HEAD
-- chore: update version to 2.7.21 [skip ci]
-- docs: update changelog for v2.7.20 [skip ci]
-- docs: update changelog for v2.7.20 [skip ci]
-- chore: update version to 2.7.20 [skip ci]
-=======
->>>>>>> c612d84d
 
 ## [2.7.21] - 2025-04-24
 
