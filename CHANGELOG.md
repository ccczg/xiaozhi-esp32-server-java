--- conflicted
+++ resolved
@@ -12,11 +12,6 @@
 - chore: update version to 2.7.24 [skip ci]
 - docs: update changelog for v2.7.23 [skip ci]
 - chore: update version to 2.7.23 [skip ci]
-<<<<<<< HEAD
-- docs: update changelog for v2.7.23 [skip ci]
-- chore: update version to 2.7.23 [skip ci]
-=======
->>>>>>> 24f4f3e6
 
 ## [2.7.24] - 2025-04-26
 
