--- conflicted
+++ resolved
@@ -9,11 +9,7 @@
     </parent>
     <groupId>com.xiaozhi.server</groupId>
     <artifactId>xiaozhi.server</artifactId>
-<<<<<<< HEAD
-    <version>2.7.23</version>
-=======
     <version>2.7.24</version>
->>>>>>> 0783ef06
     <name>xiaozhi-server</name>
     <description></description>
 
