--- conflicted
+++ resolved
@@ -9,11 +9,7 @@
     </parent>
     <groupId>com.xiaozhi.server</groupId>
     <artifactId>xiaozhi.server</artifactId>
-<<<<<<< HEAD
-    <version>2.7.39</version>
-=======
     <version>2.7.43</version>
->>>>>>> a27b1af8
     <name>xiaozhi-server</name>
     <description></description>
 
