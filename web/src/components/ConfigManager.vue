--- conflicted
+++ resolved
@@ -212,16 +212,11 @@
               { name: 'apiUrl', label: 'API URL', required: false, span: 12, suffix: '/api/chat' }
             ],
             spark: [
-              { name: 'apiSecret', label: 'API Secret', required: true, span: 8 },
-<<<<<<< HEAD
               { name: 'apiUrl', label: 'API URL', required: false, span: 12, suffix: '/chat/completions', defaultUrl:"https://spark-api-open.xf-yun.com/v2" }
             ],
             zhipu: [
               { name: 'apiSecret', label: 'API Secret', required: true, span: 8 },
               { name: 'apiUrl', label: 'API URL', required: false, span: 12, suffix: '/chat/completions', defaultUrl:"https://open.bigmodel.cn/api/paas/v4" }
-=======
-              { name: 'apiUrl', label: 'API URL', required: false, span: 12, suffix: '/chat/completions', defaultUrl: "https://spark-api-open.xf-yun.com/v2" }
->>>>>>> df2b7208
             ]
           }
         },
